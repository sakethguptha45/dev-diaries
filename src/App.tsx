import React, { useEffect } from 'react';
import { BrowserRouter as Router, Routes, Route, Navigate } from 'react-router-dom';
import { useAuthStore } from './store/authStore';
import { useCardStore } from './store/cardStore';
import { AuthPage } from './pages/AuthPage';
import { DashboardPage } from './pages/DashboardPage';
import { EditorPage } from './pages/EditorPage';
<<<<<<< HEAD
import { EmailVerificationPage } from './pages/EmailVerificationPage';
import { ResetPasswordPage } from './pages/ResetPasswordPage';
=======
import { ErrorBoundary } from './components/UI/ErrorBoundary';
import { LoadingSpinner } from './components/UI/LoadingSpinner';
import { ROUTES } from './constants';
>>>>>>> 724e3d96

function App() {
  const { isAuthenticated, loading, user, initialize } = useAuthStore();
  const { loadUserCards } = useCardStore();

  useEffect(() => {
    initialize();
  }, [initialize]);

  useEffect(() => {
    if (isAuthenticated && user) {
      loadUserCards(user.id);
    }
  }, [isAuthenticated, user, loadUserCards]);

  if (loading) {
    return (
      <div className="min-h-screen bg-gradient-to-br from-slate-900 via-slate-800 to-slate-900 flex items-center justify-center">
        <LoadingSpinner size="lg" color="white" text="Loading..." />
      </div>
    );
  }

  return (
<<<<<<< HEAD
    <Router>
      <Routes>
        {/* Public routes */}
        <Route path="/verify-email" element={<EmailVerificationPage />} />
        <Route path="/reset-password" element={<ResetPasswordPage />} />
        
        {/* Protected routes */}
        {isAuthenticated ? (
          <>
            <Route path="/" element={<DashboardPage />} />
            <Route path="/editor" element={<EditorPage />} />
            <Route path="/editor/:id" element={<EditorPage />} />
            <Route path="*" element={<Navigate to="/" replace />} />
          </>
        ) : (
          <>
            <Route path="/" element={<AuthPage />} />
            <Route path="*" element={<Navigate to="/" replace />} />
          </>
        )}
      </Routes>
    </Router>
=======
    <ErrorBoundary>
      <Router>
        <Routes>
          <Route path={ROUTES.HOME} element={<DashboardPage />} />
          <Route path={ROUTES.EDITOR} element={<EditorPage />} />
          <Route path={ROUTES.EDITOR_WITH_ID} element={<EditorPage />} />
          <Route path="*" element={<Navigate to={ROUTES.HOME} replace />} />
        </Routes>
      </Router>
    </ErrorBoundary>
>>>>>>> 724e3d96
  );
}

export default App;<|MERGE_RESOLUTION|>--- conflicted
+++ resolved
@@ -5,14 +5,14 @@
 import { AuthPage } from './pages/AuthPage';
 import { DashboardPage } from './pages/DashboardPage';
 import { EditorPage } from './pages/EditorPage';
-<<<<<<< HEAD
+
 import { EmailVerificationPage } from './pages/EmailVerificationPage';
 import { ResetPasswordPage } from './pages/ResetPasswordPage';
-=======
+
 import { ErrorBoundary } from './components/UI/ErrorBoundary';
 import { LoadingSpinner } from './components/UI/LoadingSpinner';
 import { ROUTES } from './constants';
->>>>>>> 724e3d96
+
 
 function App() {
   const { isAuthenticated, loading, user, initialize } = useAuthStore();
@@ -37,7 +37,7 @@
   }
 
   return (
-<<<<<<< HEAD
+
     <Router>
       <Routes>
         {/* Public routes */}
@@ -60,7 +60,7 @@
         )}
       </Routes>
     </Router>
-=======
+
     <ErrorBoundary>
       <Router>
         <Routes>
@@ -71,7 +71,7 @@
         </Routes>
       </Router>
     </ErrorBoundary>
->>>>>>> 724e3d96
+
   );
 }
 
