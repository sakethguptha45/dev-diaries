--- conflicted
+++ resolved
@@ -27,7 +27,7 @@
     onToggleFavorite(card.id);
   };
 
-<<<<<<< HEAD
+
   // Normalize date to avoid timezone issues - same as Dashboard
   const normalizeDate = (date: Date | string): Date => {
     const d = typeof date === 'string' ? new Date(date) : date;
@@ -37,15 +37,7 @@
 
   // Use the same normalization as Dashboard for consistency
   const displayDate = normalizeDate(card.updatedAt);
-=======
-  // Ensure we have a Date object and use updatedAt consistently
-  const ensureDate = (date: Date | string): Date => {
-    return date instanceof Date ? date : new Date(date);
-  };
 
-  // Use updatedAt for display - same as what's used for grouping
-  const displayDate = ensureDate(card.updatedAt);
->>>>>>> ee4224ad
 
   return (
     <div
