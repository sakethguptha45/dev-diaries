import React, { useState, useMemo, useRef, useEffect } from 'react';
import { motion, AnimatePresence } from 'framer-motion';
import { Plus, Search, Sparkles, ChevronLeft, ChevronRight } from 'lucide-react';
import { useNavigate } from 'react-router-dom';
import { format, isSameDay } from 'date-fns';
import { useCardStore } from '../../store/cardStore';
import { useAuthStore } from '../../store/authStore';
import { CardPreview } from '../Cards/CardPreview';
import { Card } from '../../types';

interface DashboardProps {
  searchQuery?: string;
}

export const Dashboard: React.FC<DashboardProps> = ({ searchQuery = '' }) => {
  const navigate = useNavigate();
  const { user } = useAuthStore();
  const {
    cards,
    toggleFavorite,
    getRecentCards,
    getFavoriteCards,
    getAllTags,
    searchQuery: globalSearchQuery,
    searchCards
  } = useCardStore();

  const [selectedTags, setSelectedTags] = useState<string[]>([]);
  const [localSearchQuery, setLocalSearchQuery] = useState('');
  const [activeView, setActiveView] = useState<'dashboard' | 'all' | 'favorites' | 'recent'>('dashboard');
  const [favoritesCanScrollLeft, setFavoritesCanScrollLeft] = useState(false);
  const [favoritesCanScrollRight, setFavoritesCanScrollRight] = useState(false);
  const [recentCanScrollLeft, setRecentCanScrollLeft] = useState(false);
  const [recentCanScrollRight, setRecentCanScrollRight] = useState(false);
  const [visibleTagsCount, setVisibleTagsCount] = useState(9);
  
  const favoritesScrollRef = useRef<HTMLDivElement>(null);
  const recentScrollRef = useRef<HTMLDivElement>(null);
  const tagsContainerRef = useRef<HTMLDivElement>(null);

  // Get user-specific cards
  const userCards = useMemo(() => {
    if (!user) return [];
    return cards.filter(card => card.userId === user.id);
  }, [cards, user]);

  const recentCards = getRecentCards();
  const favoriteCards = getFavoriteCards();
  const allTags = getAllTags();

  // Helper function to normalize dates to avoid timezone issues
  const normalizeDate = (date: string | Date): Date => {
    const d = typeof date === 'string' ? new Date(date) : date;
    // Create a new date using just the year, month, and day to avoid timezone issues
    return new Date(d.getFullYear(), d.getMonth(), d.getDate());
  };

  // Update search in store when local search changes
  useEffect(() => {
    searchCards(localSearchQuery);
  }, [localSearchQuery, searchCards]);


  // Calculate how many tags can fit in one row
  useEffect(() => {
    const calculateVisibleTags = () => {
      if (!tagsContainerRef.current || allTags.length === 0) return;

      const container = tagsContainerRef.current;
      const containerWidth = container.offsetWidth;
      
      // Approximate tag width (including margin) - adjust based on your styling
      const avgTagWidth = 120; // This includes padding, text, and margin
      const maxTags = Math.floor(containerWidth / avgTagWidth);
      
      // Ensure we show at least 6 tags and at most all available tags
      const calculatedCount = Math.max(6, Math.min(maxTags, allTags.length));
      setVisibleTagsCount(calculatedCount);
    };

    calculateVisibleTags();
    window.addEventListener('resize', calculateVisibleTags);
    
    return () => window.removeEventListener('resize', calculateVisibleTags);
  }, [allTags.length]);


  // Update scroll button states
  const updateScrollButtons = () => {
    if (favoritesScrollRef.current) {
      const { scrollLeft, scrollWidth, clientWidth } = favoritesScrollRef.current;
      setFavoritesCanScrollLeft(scrollLeft > 0);
      setFavoritesCanScrollRight(scrollLeft < scrollWidth - clientWidth - 1);
    }
    
    if (recentScrollRef.current) {
      const { scrollLeft, scrollWidth, clientWidth } = recentScrollRef.current;
      setRecentCanScrollLeft(scrollLeft > 0);
      setRecentCanScrollRight(scrollLeft < scrollWidth - clientWidth - 1);
    }
  };

  // Set up scroll listeners
  useEffect(() => {
    const favoritesEl = favoritesScrollRef.current;
    const recentEl = recentScrollRef.current;

    if (favoritesEl) {
      favoritesEl.addEventListener('scroll', updateScrollButtons);
    }
    if (recentEl) {
      recentEl.addEventListener('scroll', updateScrollButtons);
    }

    // Initial check
    updateScrollButtons();

    return () => {
      if (favoritesEl) {
        favoritesEl.removeEventListener('scroll', updateScrollButtons);
      }
      if (recentEl) {
        recentEl.removeEventListener('scroll', updateScrollButtons);
      }
    };
  }, [favoriteCards.length, recentCards.length]);

  // Update scroll buttons when content changes
  useEffect(() => {
    const timer = setTimeout(updateScrollButtons, 100);
    return () => clearTimeout(timer);
  }, [favoriteCards.length, recentCards.length]);

  // Filter cards based on search query and selected tags
  const filteredCards = useMemo(() => {
    let filtered = userCards.map(card => ({
      ...card,
      createdAt: normalizeDate(card.createdAt),
      updatedAt: normalizeDate(card.updatedAt)
    }));

    // Use the current search query (either from props, local state, or global state)
    const currentQuery = searchQuery || localSearchQuery || globalSearchQuery;

    // Apply search filter
    if (currentQuery && currentQuery.trim()) {
      const query = currentQuery.toLowerCase().trim();
      filtered = filtered.filter(card => {
        const titleMatch = card.title.toLowerCase().includes(query);
        const contentMatch = card.content.toLowerCase().includes(query);
        const tagMatch = card.tags.some(tag => tag.toLowerCase().includes(query));
        const explanationMatch = card.explanation.toLowerCase().includes(query);
        
        return titleMatch || contentMatch || tagMatch || explanationMatch;
      });
    }

    // Apply tag filter
    if (selectedTags.length > 0) {
      filtered = filtered.filter(card =>
        selectedTags.every(tag => card.tags.includes(tag))
      );
    }

    return filtered.sort((a, b) => b.updatedAt.getTime() - a.updatedAt.getTime());
  }, [userCards, searchQuery, localSearchQuery, globalSearchQuery, selectedTags]);

<<<<<<< HEAD
  // Group cards by date for All Cards view - use normalized dates
=======
  // Group cards by date for All Cards view - use updatedAt consistently
>>>>>>> ee4224ad
  const groupedCards = useMemo(() => {
    const groups: { [key: string]: Card[] } = {};
    
    filteredCards.forEach(card => {
<<<<<<< HEAD
      // Use the already normalized updatedAt date
      const dateKey = format(card.updatedAt, 'yyyy-MM-dd');
=======
      // Use updatedAt for both grouping and display consistency
      const dateKey = format(ensureDate(card.updatedAt), 'yyyy-MM-dd');
>>>>>>> ee4224ad
      if (!groups[dateKey]) {
        groups[dateKey] = [];
      }
      groups[dateKey].push(card);
    });

    // Sort groups by date (newest first)
    const sortedGroups = Object.entries(groups).sort(([a], [b]) => 
      new Date(b).getTime() - new Date(a).getTime()
    );

    return sortedGroups;
  }, [filteredCards]);

  const handleNewCard = () => {
    navigate('/editor');
  };

  const handleCardClick = (card: Card) => {
    navigate(`/editor/${card.id}`);
  };

  const handleTagClick = (tag: string) => {
    setSelectedTags(prev =>
      prev.includes(tag)
        ? prev.filter(t => t !== tag)
        : [...prev, tag]
    );
  };

  const getDisplayCards = () => {
    const currentQuery = searchQuery || localSearchQuery || globalSearchQuery;
    
    switch (activeView) {
      case 'favorites':
        return favoriteCards.filter(card => {
          if (!currentQuery.trim() && selectedTags.length === 0) return true;
          
          const matchesSearch = !currentQuery.trim() || 
            card.title.toLowerCase().includes(currentQuery.toLowerCase()) ||
            card.content.toLowerCase().includes(currentQuery.toLowerCase()) ||
            card.explanation.toLowerCase().includes(currentQuery.toLowerCase()) ||
            card.tags.some(tag => tag.toLowerCase().includes(currentQuery.toLowerCase()));
          
          const matchesTags = selectedTags.length === 0 || 
            selectedTags.every(tag => card.tags.includes(tag));
          
          return matchesSearch && matchesTags;
        });
      case 'recent':
        return recentCards.filter(card => {
          if (!currentQuery.trim() && selectedTags.length === 0) return true;
          
          const matchesSearch = !currentQuery.trim() || 
            card.title.toLowerCase().includes(currentQuery.toLowerCase()) ||
            card.content.toLowerCase().includes(currentQuery.toLowerCase()) ||
            card.explanation.toLowerCase().includes(currentQuery.toLowerCase()) ||
            card.tags.some(tag => tag.toLowerCase().includes(currentQuery.toLowerCase()));
          
          const matchesTags = selectedTags.length === 0 || 
            selectedTags.every(tag => card.tags.includes(tag));
          
          return matchesSearch && matchesTags;
        });
      case 'all':
        return filteredCards;
      default:
        return [];
    }
  };

  // Show welcome section only if no cards exist at all
  const showWelcome = userCards.length === 0;

  // Get remaining cards (excluding favorites and recent) for dashboard view
  const remainingCards = useMemo(() => {
    if (activeView !== 'dashboard') return [];
    
    const favoriteIds = new Set(favoriteCards.map(card => card.id));
    const recentIds = new Set(recentCards.map(card => card.id));
    
    return filteredCards.filter(card => 
      !favoriteIds.has(card.id) && !recentIds.has(card.id)
    );
  }, [filteredCards, favoriteCards, recentCards, activeView]);

  const formatDateHeader = (dateString: string) => {
    const date = new Date(dateString);
    const today = new Date();
    const yesterday = new Date(today);
    yesterday.setDate(yesterday.getDate() - 1);

    if (isSameDay(date, today)) {
      return 'Today';
    } else if (isSameDay(date, yesterday)) {
      return 'Yesterday';
    } else {
      return format(date, 'MMMM d, yyyy');
    }
  };

  // Netflix-style carousel scroll functions
  const scrollCarousel = (direction: 'left' | 'right', ref: React.RefObject<HTMLDivElement>) => {
    if (!ref.current) return;
    
    const scrollAmount = 320; // Card width + gap
    const currentScroll = ref.current.scrollLeft;
    const newScroll = direction === 'left' 
      ? Math.max(0, currentScroll - scrollAmount)
      : currentScroll + scrollAmount;
    
    ref.current.scrollTo({
      left: newScroll,
      behavior: 'smooth'
    });
  };

  // Clear search and filters
  const clearSearch = () => {
    setLocalSearchQuery('');
    setSelectedTags([]);
    searchCards('');
  };

  // Check if we have search results to show
  const currentQuery = searchQuery || localSearchQuery || globalSearchQuery;
  const hasSearchQuery = currentQuery && currentQuery.trim();
  const hasFilters = selectedTags.length > 0;
  const showSearchResults = hasSearchQuery || hasFilters;

  return (
    <div className="min-h-screen bg-gradient-to-br from-slate-900 via-slate-800 to-slate-900">
      <div className="space-y-8 pb-12">
        {/* Welcome Section - Only show when no cards exist */}
        {showWelcome && (
          <motion.div
            initial={{ opacity: 0, y: 20 }}
            animate={{ opacity: 1, y: 0 }}
            className="relative overflow-hidden"
          >
            {/* Hero Background */}
            <div className="absolute inset-0 bg-gradient-to-r from-blue-600/20 via-purple-600/20 to-pink-600/20 backdrop-blur-3xl"></div>
            <div className="relative text-center py-24 px-8">
              <motion.div
                initial={{ scale: 0 }}
                animate={{ scale: 1 }}
                transition={{ delay: 0.2, type: "spring", stiffness: 200 }}
                className="mx-auto h-24 w-24 bg-gradient-to-br from-blue-500 via-purple-500 to-pink-500 rounded-3xl flex items-center justify-center mb-8 shadow-2xl"
              >
                <Sparkles className="h-12 w-12 text-white" />
              </motion.div>
              <h1 className="text-5xl font-bold bg-gradient-to-r from-white via-blue-100 to-purple-100 bg-clip-text text-transparent mb-6">
                Welcome to Dev Diaries
              </h1>
              <p className="text-xl text-slate-300 mb-12 max-w-3xl mx-auto leading-relaxed">
                Your personal knowledge management system. Capture ideas, code snippets, and insights with our powerful rich-text editor.
              </p>
              <motion.button
                whileHover={{ scale: 1.05, boxShadow: "0 20px 40px rgba(59, 130, 246, 0.3)" }}
                whileTap={{ scale: 0.95 }}
                onClick={handleNewCard}
                className="inline-flex items-center px-10 py-5 bg-gradient-to-r from-blue-500 via-purple-500 to-pink-500 text-white text-lg font-semibold rounded-2xl shadow-2xl hover:shadow-blue-500/25 focus:outline-none focus:ring-4 focus:ring-blue-500/25 transition-all duration-300"
              >
                <Plus className="h-6 w-6 mr-3" />
                Create Your First Card
              </motion.button>
            </div>
          </motion.div>
        )}

        {/* Search and Filter Section - Only show when cards exist */}
        {!showWelcome && (
          <motion.div
            initial={{ opacity: 0, y: 20 }}
            animate={{ opacity: 1, y: 0 }}
            className="relative px-8 pt-8"
          >
            {/* Background blur effect */}
            <div className="absolute inset-0 bg-gradient-to-r from-slate-800/30 via-slate-700/30 to-slate-800/30 backdrop-blur-xl rounded-3xl mx-8"></div>
            
            <div className="relative space-y-6 p-6">
              {/* Centered Search Bar */}
              <div className="flex justify-center">
                <div className="relative w-full max-w-2xl">
                  <div className="absolute left-6 top-1/2 transform -translate-y-1/2 pointer-events-none z-10">
                    <Search className="h-5 w-5 text-slate-400" />
                  </div>
                  <input
                    type="text"
                    placeholder="Search your knowledge base..."
                    value={localSearchQuery}
                    onChange={(e) => setLocalSearchQuery(e.target.value)}
                    className="w-full pl-14 pr-6 py-3 bg-white/10 backdrop-blur-sm border border-white/20 rounded-xl text-white placeholder-slate-400 focus:outline-none focus:ring-2 focus:ring-blue-500/30 focus:border-blue-400/50 transition-all duration-300 text-base"
                  />
                  {(localSearchQuery || selectedTags.length > 0) && (
                    <button
                      onClick={clearSearch}
                      className="absolute right-4 top-1/2 transform -translate-y-1/2 text-slate-400 hover:text-white transition-colors duration-200 text-lg"
                    >
                      ✕
                    </button>
                  )}
                </div>
              </div>


              {/* Tags - Dynamic count based on container width */}
              {allTags.length > 0 && (
                <div className="flex justify-center">
                  <div ref={tagsContainerRef} className="w-full max-w-6xl">
                    <div className="flex items-center justify-center space-x-3 overflow-hidden">
                      {allTags.slice(0, visibleTagsCount).map(tag => (

                        <motion.button
                          key={tag}
                          whileHover={{ scale: 1.05, y: -2 }}
                          whileTap={{ scale: 0.95 }}
                          onClick={() => handleTagClick(tag)}
                          className={`flex-shrink-0 px-4 py-2 text-sm font-medium rounded-full transition-all duration-300 whitespace-nowrap ${
                            selectedTags.includes(tag)
                              ? 'bg-gradient-to-r from-blue-500 to-purple-500 text-white shadow-lg shadow-blue-500/25'
                              : 'bg-white/10 text-slate-300 hover:bg-white/20 border border-white/20 hover:border-white/40'
                          }`}
                        >
                          #{tag}
                        </motion.button>
                      ))}

                      {allTags.length > visibleTagsCount && (
                        <span className="flex-shrink-0 px-3 py-2 bg-white/5 text-slate-400 text-sm rounded-full border border-white/10">
                          +{allTags.length - visibleTagsCount} more

                        </span>
                      )}
                    </div>
                  </div>
                </div>
              )}

              {/* Navigation Bar - Only show when not searching */}
              {!showSearchResults && (
                <div className="flex justify-center pt-2">
                  <div className="inline-flex items-center space-x-2 bg-white/10 backdrop-blur-sm rounded-xl p-1.5 border border-white/20">
                    {[
                      { key: 'dashboard', label: 'Dashboard' },
                      { key: 'all', label: 'All Cards' },
                      { key: 'favorites', label: 'Favorites' },
                      { key: 'recent', label: 'Recent' }
                    ].map((view) => (
                      <motion.button
                        key={view.key}
                        whileHover={{ scale: 1.02 }}
                        whileTap={{ scale: 0.98 }}
                        onClick={() => setActiveView(view.key as any)}
                        className={`px-5 py-2.5 text-sm font-medium rounded-lg transition-all duration-300 ${
                          activeView === view.key
                            ? 'bg-gradient-to-r from-blue-500 to-purple-500 text-white shadow-lg'
                            : 'text-slate-300 hover:text-white hover:bg-white/10'
                        }`}
                      >
                        {view.label}
                      </motion.button>
                    ))}
                  </div>
                </div>
              )}
            </div>
          </motion.div>
        )}

        {/* Search Results View - Show when searching */}
        {!showWelcome && showSearchResults && (
          <div className="px-8">
            <AnimatePresence mode="wait">
              {filteredCards.length > 0 ? (
                <motion.div
                  key="search-results"
                  initial={{ opacity: 0 }}
                  animate={{ opacity: 1 }}
                  exit={{ opacity: 0 }}
                  className="space-y-6"
                >

                  <h2 className="text-3xl font-bold text-white px-4">
                    🔍 Search Results
                  </h2>

                  <div className="grid grid-cols-1 md:grid-cols-2 lg:grid-cols-3 xl:grid-cols-4 gap-6">
                    {filteredCards.map((card, index) => (
                      <motion.div
                        key={card.id}
                        initial={{ opacity: 0, y: 20 }}
                        animate={{ opacity: 1, y: 0 }}
                        transition={{ delay: index * 0.1 }}
                      >
                        <CardPreview
                          card={card}
                          onToggleFavorite={toggleFavorite}
                          onClick={handleCardClick}
                        />
                      </motion.div>
                    ))}
                  </div>
                </motion.div>
              ) : (
                <motion.div
                  key="search-empty"
                  initial={{ opacity: 0, scale: 0.9 }}
                  animate={{ opacity: 1, scale: 1 }}
                  exit={{ opacity: 0, scale: 0.9 }}
                  className="text-center py-16"
                >
                  <div className="mx-auto h-32 w-32 bg-gradient-to-br from-slate-700 to-slate-800 rounded-full flex items-center justify-center mb-6">
                    <Search className="h-16 w-16 text-slate-400" />
                  </div>
                  <h3 className="text-2xl font-bold text-white mb-3">No cards found</h3>
                  <p className="text-slate-400 mb-8 text-lg max-w-md mx-auto">
                    Try adjusting your search or filter criteria
                  </p>
                  <motion.button
                    whileHover={{ scale: 1.05 }}
                    whileTap={{ scale: 0.95 }}
                    onClick={handleNewCard}
                    className="inline-flex items-center px-6 py-3 bg-gradient-to-r from-blue-500 to-purple-500 text-white font-semibold rounded-xl hover:shadow-xl focus:outline-none focus:ring-4 focus:ring-blue-500/25 transition-all duration-300"
                  >
                    <Plus className="h-5 w-5 mr-2" />
                    Create New Card
                  </motion.button>
                </motion.div>
              )}
            </AnimatePresence>
          </div>
        )}

        {/* Dashboard View - Only show when not searching */}
        {!showWelcome && !showSearchResults && activeView === 'dashboard' && (
          <div className="space-y-12 px-8">
            {/* Recently Updated Section with Netflix-style Carousel - NOW FIRST */}
            {recentCards.length > 0 && (
              <motion.div
                initial={{ opacity: 0, y: 20 }}
                animate={{ opacity: 1, y: 0 }}
                className="space-y-6"
              >
                <div className="flex items-center justify-between">
                  <h2 className="text-3xl font-bold text-white flex items-center">
                    🕒 Recently Updated
                  </h2>
                </div>
                
                {/* Netflix-style carousel container */}
                <div className="relative group">
                  {/* Left arrow */}
                  {recentCanScrollLeft && (
                    <motion.button
                      whileHover={{ scale: 1.1 }}
                      whileTap={{ scale: 0.9 }}
                      onClick={() => scrollCarousel('left', recentScrollRef)}
                      className="absolute left-4 top-1/2 -translate-y-1/2 z-10 p-3 bg-black/70 hover:bg-black/90 text-white rounded-full transition-all duration-300 opacity-0 group-hover:opacity-100"
                    >
                      <ChevronLeft className="h-6 w-6" />
                    </motion.button>
                  )}
                  
                  {/* Right arrow */}
                  {recentCanScrollRight && (
                    <motion.button
                      whileHover={{ scale: 1.1 }}
                      whileTap={{ scale: 0.9 }}
                      onClick={() => scrollCarousel('right', recentScrollRef)}
                      className="absolute right-4 top-1/2 -translate-y-1/2 z-10 p-3 bg-black/70 hover:bg-black/90 text-white rounded-full transition-all duration-300 opacity-0 group-hover:opacity-100"
                    >
                      <ChevronRight className="h-6 w-6" />
                    </motion.button>
                  )}
                  
                  {/* Carousel content */}
                  <div 
                    ref={recentScrollRef}
                    className="flex space-x-6 overflow-x-auto scrollbar-hide scroll-smooth px-4 py-2"
                    style={{ scrollbarWidth: 'none', msOverflowStyle: 'none' }}
                  >
                    {recentCards.map((card, index) => (
                      <div
                        key={card.id}
                        className="flex-shrink-0 w-80"
                      >
                        <CardPreview
                          card={card}
                          onToggleFavorite={toggleFavorite}
                          onClick={handleCardClick}
                        />
                      </div>
                    ))}
                  </div>
                </div>
              </motion.div>
            )}

            {/* Favorites Section with Netflix-style Carousel - NOW SECOND */}
            {favoriteCards.length > 0 && (
              <motion.div
                initial={{ opacity: 0, y: 20 }}
                animate={{ opacity: 1, y: 0 }}
                className="space-y-6"
              >
                <div className="flex items-center justify-between">
                  <h2 className="text-3xl font-bold text-white flex items-center">
                    ⭐ Favorites
                  </h2>
                </div>
                
                {/* Netflix-style carousel container */}
                <div className="relative group">
                  {/* Left arrow */}
                  {favoritesCanScrollLeft && (
                    <motion.button
                      whileHover={{ scale: 1.1 }}
                      whileTap={{ scale: 0.9 }}
                      onClick={() => scrollCarousel('left', favoritesScrollRef)}
                      className="absolute left-4 top-1/2 -translate-y-1/2 z-10 p-3 bg-black/70 hover:bg-black/90 text-white rounded-full transition-all duration-300 opacity-0 group-hover:opacity-100"
                    >
                      <ChevronLeft className="h-6 w-6" />
                    </motion.button>
                  )}
                  
                  {/* Right arrow */}
                  {favoritesCanScrollRight && (
                    <motion.button
                      whileHover={{ scale: 1.1 }}
                      whileTap={{ scale: 0.9 }}
                      onClick={() => scrollCarousel('right', favoritesScrollRef)}
                      className="absolute right-4 top-1/2 -translate-y-1/2 z-10 p-3 bg-black/70 hover:bg-black/90 text-white rounded-full transition-all duration-300 opacity-0 group-hover:opacity-100"
                    >
                      <ChevronRight className="h-6 w-6" />
                    </motion.button>
                  )}
                  
                  {/* Carousel content */}
                  <div 
                    ref={favoritesScrollRef}
                    className="flex space-x-6 overflow-x-auto scrollbar-hide scroll-smooth px-4 py-2"
                    style={{ scrollbarWidth: 'none', msOverflowStyle: 'none' }}
                  >
                    {favoriteCards.map((card, index) => (
                      <div
                        key={card.id}
                        className="flex-shrink-0 w-80"
                      >
                        <CardPreview
                          card={card}
                          onToggleFavorite={toggleFavorite}
                          onClick={handleCardClick}
                        />
                      </div>
                    ))}
                  </div>
                </div>
              </motion.div>
            )}

            {/* Remaining Cards */}
            {remainingCards.length > 0 && (
              <motion.div
                initial={{ opacity: 0, y: 20 }}
                animate={{ opacity: 1, y: 0 }}
                className="space-y-6"
              >
                <h2 className="text-3xl font-bold text-white px-4">📚 More Cards</h2>
                <div className="grid grid-cols-1 md:grid-cols-2 lg:grid-cols-3 xl:grid-cols-4 gap-6 px-4">
                  {remainingCards.slice(0, 8).map((card, index) => (
                    <div key={card.id}>
                      <CardPreview
                        card={card}
                        onToggleFavorite={toggleFavorite}
                        onClick={handleCardClick}
                      />
                    </div>
                  ))}
                </div>
              </motion.div>
            )}
          </div>
        )}

        {/* All Cards View with Date Grouping - Only show when not searching */}
        {!showWelcome && !showSearchResults && activeView === 'all' && (
          <div className="px-8">
            <AnimatePresence mode="wait">
              {groupedCards.length > 0 ? (
                <motion.div
                  key="all-cards-grouped"
                  initial={{ opacity: 0 }}
                  animate={{ opacity: 1 }}
                  exit={{ opacity: 0 }}
                  className="space-y-12"
                >
                  {groupedCards.map(([dateKey, cardsForDate], groupIndex) => (
                    <motion.div
                      key={dateKey}
                      initial={{ opacity: 0, y: 20 }}
                      animate={{ opacity: 1, y: 0 }}
                      transition={{ delay: groupIndex * 0.1 }}
                      className="space-y-6"
                    >
                      {/* Date Header */}
                      <div className="flex items-baseline space-x-4">
                        <h3 className="text-2xl font-bold text-white">
                          {formatDateHeader(dateKey)}
                        </h3>
                        <span className="text-sm text-slate-400">
                          {cardsForDate.length} {cardsForDate.length === 1 ? 'card' : 'cards'}
                        </span>
                      </div>
                      
                      {/* Cards Grid */}
                      <div className="grid grid-cols-1 md:grid-cols-2 lg:grid-cols-3 xl:grid-cols-4 gap-6">
                        {cardsForDate.map((card, cardIndex) => (
                          <div key={card.id}>
                            <CardPreview
                              card={card}
                              onToggleFavorite={toggleFavorite}
                              onClick={handleCardClick}
                            />
                          </div>
                        ))}
                      </div>
                    </motion.div>
                  ))}
                </motion.div>
              ) : (
                <motion.div
                  key="all-cards-empty"
                  initial={{ opacity: 0, scale: 0.9 }}
                  animate={{ opacity: 1, scale: 1 }}
                  exit={{ opacity: 0, scale: 0.9 }}
                  className="text-center py-16"
                >
                  <div className="mx-auto h-32 w-32 bg-gradient-to-br from-slate-700 to-slate-800 rounded-full flex items-center justify-center mb-6">
                    <Search className="h-16 w-16 text-slate-400" />
                  </div>
                  <h3 className="text-2xl font-bold text-white mb-3">No cards found</h3>
                  <p className="text-slate-400 mb-8 text-lg max-w-md mx-auto">
                    Try adjusting your search or filter criteria
                  </p>
                  <motion.button
                    whileHover={{ scale: 1.05 }}
                    whileTap={{ scale: 0.95 }}
                    onClick={handleNewCard}
                    className="inline-flex items-center px-6 py-3 bg-gradient-to-r from-blue-500 to-purple-500 text-white font-semibold rounded-xl hover:shadow-xl focus:outline-none focus:ring-4 focus:ring-blue-500/25 transition-all duration-300"
                  >
                    <Plus className="h-5 w-5 mr-2" />
                    Create New Card
                  </motion.button>
                </motion.div>
              )}
            </AnimatePresence>
          </div>
        )}

        {/* Favorites and Recent Views - Only show when not searching */}
        {!showWelcome && !showSearchResults && (activeView === 'favorites' || activeView === 'recent') && (
          <div className="px-8">
            <AnimatePresence mode="wait">
              {getDisplayCards().length > 0 ? (
                <motion.div
                  key={`${activeView}-grid`}
                  initial={{ opacity: 0 }}
                  animate={{ opacity: 1 }}
                  exit={{ opacity: 0 }}
                  className="space-y-4"
                >
                  <div className="grid grid-cols-1 md:grid-cols-2 lg:grid-cols-3 xl:grid-cols-4 gap-6">
                    {getDisplayCards().map((card, index) => (
                      <div key={card.id}>
                        <CardPreview
                          card={card}
                          onToggleFavorite={toggleFavorite}
                          onClick={handleCardClick}
                        />
                      </div>
                    ))}
                  </div>
                </motion.div>
              ) : (
                <motion.div
                  key={`${activeView}-empty`}
                  initial={{ opacity: 0, scale: 0.9 }}
                  animate={{ opacity: 1, scale: 1 }}
                  exit={{ opacity: 0, scale: 0.9 }}
                  className="text-center py-16"
                >
                  <div className="mx-auto h-32 w-32 bg-gradient-to-br from-slate-700 to-slate-800 rounded-full flex items-center justify-center mb-6">
                    <Search className="h-16 w-16 text-slate-400" />
                  </div>
                  <h3 className="text-2xl font-bold text-white mb-3">
                    {activeView === 'favorites' && 'No favorite cards'}
                    {activeView === 'recent' && 'No recent cards'}
                  </h3>
                  <p className="text-slate-400 mb-8 text-lg max-w-md mx-auto">
                    {(localSearchQuery || selectedTags.length > 0) 
                      ? 'Try adjusting your search or filter criteria'
                      : activeView === 'favorites' 
                        ? 'Mark some cards as favorites to see them here'
                        : 'Create your first card to get started'
                    }
                  </p>
                  <motion.button
                    whileHover={{ scale: 1.05 }}
                    whileTap={{ scale: 0.95 }}
                    onClick={handleNewCard}
                    className="inline-flex items-center px-6 py-3 bg-gradient-to-r from-blue-500 to-purple-500 text-white font-semibold rounded-xl hover:shadow-xl focus:outline-none focus:ring-4 focus:ring-blue-500/25 transition-all duration-300"
                  >
                    <Plus className="h-5 w-5 mr-2" />
                    Create New Card
                  </motion.button>
                </motion.div>
              )}
            </AnimatePresence>
          </div>
        )}
      </div>
    </div>
  );
};<|MERGE_RESOLUTION|>--- conflicted
+++ resolved
@@ -165,22 +165,15 @@
     return filtered.sort((a, b) => b.updatedAt.getTime() - a.updatedAt.getTime());
   }, [userCards, searchQuery, localSearchQuery, globalSearchQuery, selectedTags]);
 
-<<<<<<< HEAD
-  // Group cards by date for All Cards view - use normalized dates
-=======
-  // Group cards by date for All Cards view - use updatedAt consistently
->>>>>>> ee4224ad
+
   const groupedCards = useMemo(() => {
     const groups: { [key: string]: Card[] } = {};
     
     filteredCards.forEach(card => {
-<<<<<<< HEAD
+
       // Use the already normalized updatedAt date
       const dateKey = format(card.updatedAt, 'yyyy-MM-dd');
-=======
-      // Use updatedAt for both grouping and display consistency
-      const dateKey = format(ensureDate(card.updatedAt), 'yyyy-MM-dd');
->>>>>>> ee4224ad
+
       if (!groups[dateKey]) {
         groups[dateKey] = [];
       }
