--- conflicted
+++ resolved
@@ -1,11 +1,11 @@
 import { create } from 'zustand';
-<<<<<<< HEAD
+
 import { AuthState, User, VerificationState } from '../types';
 import { supabase } from '../lib/supabase';
-=======
+
 import { AuthState, User } from '../types';
 import { authService } from '../services/auth.service';
->>>>>>> 724e3d96
+
 
 const initialVerificationState: VerificationState = {
   isVerifying: false,
@@ -54,7 +54,7 @@
       }
 
       // Listen for auth changes
-<<<<<<< HEAD
+
       supabase.auth.onAuthStateChange(async (event, session) => {
         console.log('🔄 Auth state changed:', event, session?.user?.email);
         
@@ -81,14 +81,7 @@
             verification: initialVerificationState
           });
         }
-=======
-      authService.onAuthStateChange((user) => {
-        set({ 
-          user, 
-          isAuthenticated: !!user, 
-          loading: false 
-        });
->>>>>>> 724e3d96
+
       });
     } catch (error) {
       console.error('Error initializing auth:', error);
@@ -114,7 +107,6 @@
     return false;
   },
 
-<<<<<<< HEAD
   register: async (email: string, password: string, name: string): Promise<{ success: boolean; needsVerification?: boolean; errorMessage?: string }> => {
     try {
       console.log('🔄 Starting registration process for:', email);
@@ -478,22 +470,13 @@
         success: false, 
         message: 'Network error. Please check your connection and try again.' 
       };
-=======
-  register: async (email: string, password: string, name: string) => {
-    const result = await authService.register({ email, password, name });
-    
-    if (result.success && result.user) {
-      set({ 
-        user: result.user, 
-        isAuthenticated: true 
-      });
->>>>>>> 724e3d96
+
     }
     
     return result;
   },
 
-<<<<<<< HEAD
+
   resendCode: async (): Promise<{ success: boolean; message?: string }> => {
     const { verification } = get();
     
@@ -590,31 +573,5 @@
   resetVerification: () => {
     set({ verification: initialVerificationState });
   },
-=======
-  logout: async () => {
-    await authService.logout();
-    set({ 
-      user: null, 
-      isAuthenticated: false 
-    });
-  },
-
-  deleteAccount: async () => {
-    const { user } = get();
-    if (!user) {
-      return { success: false, errorMessage: 'No user logged in' };
-    }
-
-    const result = await authService.deleteAccount(user.id);
-    
-    if (result.success) {
-      set({ 
-        user: null, 
-        isAuthenticated: false 
-      });
-    }
-    
-    return result;
-  }
->>>>>>> 724e3d96
+
 }));