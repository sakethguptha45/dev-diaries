--- conflicted
+++ resolved
@@ -80,7 +80,7 @@
   -webkit-text-fill-color: transparent;
   background-clip: text;
 }
-<<<<<<< HEAD
+
 
 /* Animation utilities */
 @keyframes slide-in-from-top-2 {
@@ -120,12 +120,12 @@
 
 .fade-out {
   animation: fade-out 300ms ease-in-out forwards;
-=======
+
 .relative space-y-6 p-6 {
   padding:0px;
   margin: 0px;
   height: 45px;
   border:0px;
 
->>>>>>> 724e3d96
+
 }